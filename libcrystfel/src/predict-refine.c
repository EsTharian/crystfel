/*
 * predict-refine.c
 *
 * Prediction refinement
 *
 * Copyright © 2012-2020 Deutsches Elektronen-Synchrotron DESY,
 *                       a research centre of the Helmholtz Association.
 *
 * Authors:
 *   2010-2020 Thomas White <taw@physics.org>
 *   2016      Valerio Mariani
 *
 * This file is part of CrystFEL.
 *
 * CrystFEL is free software: you can redistribute it and/or modify
 * it under the terms of the GNU General Public License as published by
 * the Free Software Foundation, either version 3 of the License, or
 * (at your option) any later version.
 *
 * CrystFEL is distributed in the hope that it will be useful,
 * but WITHOUT ANY WARRANTY; without even the implied warranty of
 * MERCHANTABILITY or FITNESS FOR A PARTICULAR PURPOSE.  See the
 * GNU General Public License for more details.
 *
 * You should have received a copy of the GNU General Public License
 * along with CrystFEL.  If not, see <http://www.gnu.org/licenses/>.
 *
 */

#ifdef HAVE_CONFIG_H
#include <config.h>
#endif


#include <stdlib.h>
#include <assert.h>
#include <gsl/gsl_matrix.h>
#include <gsl/gsl_vector.h>

#include "image.h"
#include "geometry.h"
#include "cell-utils.h"


/** \file predict-refine.h */


/* Maximum number of iterations of NLSq to do for each image per macrocycle. */
#define MAX_CYCLES (10)

/* Weighting of excitation error term (m^-1) compared to position term (m) */
#define EXC_WEIGHT (4e-20)

/* Parameters to refine */
static const enum gparam rv[] =
{
	GPARAM_ASX,
	GPARAM_ASY,
	GPARAM_ASZ,
	GPARAM_BSX,
	GPARAM_BSY,
	GPARAM_BSZ,
	GPARAM_CSX,
	GPARAM_CSY,
	GPARAM_CSZ,
	GPARAM_DETX,
	GPARAM_DETY,
};

static const int num_params = 11;

struct reflpeak {
	Reflection *refl;
	struct imagefeature *peak;
	double Ih;   /* normalised */
	struct detgeom_panel *panel;  /* panel the reflection appears on
                                       * (we assume this never changes) */
};


static void twod_mapping(double fs, double ss, double *px, double *py,
                         struct detgeom_panel *p)
{
	double xs, ys;

	xs = fs*p->fsx + ss*p->ssx;  /* pixels */
	ys = fs*p->fsy + ss*p->ssy;  /* pixels */

	*px = (xs + p->cnx) * p->pixel_pitch;  /* metres */
	*py = (ys + p->cny) * p->pixel_pitch;  /* metres */
}


static double r_dev(struct reflpeak *rp)
{
	/* Excitation error term */
	return get_exerr(rp->refl);
}


static double x_dev(struct reflpeak *rp, struct detgeom *det)
{
	/* Peak position term */
	double xpk, ypk, xh, yh;
	double fsh, ssh;
	twod_mapping(rp->peak->fs, rp->peak->ss, &xpk, &ypk, rp->panel);
	get_detector_pos(rp->refl, &fsh, &ssh);
	twod_mapping(fsh, ssh, &xh, &yh, rp->panel);
	return xh-xpk;
}


static double y_dev(struct reflpeak *rp, struct detgeom *det)
{
	/* Peak position term */
	double xpk, ypk, xh, yh;
	double fsh, ssh;
	twod_mapping(rp->peak->fs, rp->peak->ss, &xpk, &ypk, rp->panel);
	get_detector_pos(rp->refl, &fsh, &ssh);
	twod_mapping(fsh, ssh, &xh, &yh, rp->panel);
	return yh-ypk;
}


static int cmpd2(const void *av, const void *bv)
{
	struct reflpeak *a, *b;

	a = (struct reflpeak *)av;
	b = (struct reflpeak *)bv;

	if ( fabs(r_dev(a)) < fabs(r_dev(b)) ) return -1;
	return 1;
}


static int check_outlier_transition(struct reflpeak *rps, int n,
                                    struct detgeom *det)
{
	int i;

	if ( n < 3 ) return n;

	qsort(rps, n, sizeof(struct reflpeak), cmpd2);

	for ( i=1; i<n-1; i++ ) {

		int j;
		double grad = fabs(r_dev(&rps[i])) / i;

		for ( j=i+1; j<n; j++ ) {
			if ( fabs(r_dev(&rps[j])) < 0.001e9+grad*j ) {
				break;
			}
		}
		if ( j == n ) {
			//STATUS("Outlier transition found at position %i / %i\n",
			//       i, n);
			return i;
		}
	}

	//STATUS("No outlier transition found.\n");
	return n;
}


/* Associate a Reflection with each peak in "image" which is close to Bragg.
 * Reflections will be added to "reflist", which can be NULL if this is not
 * needed.  "rps" must be an array of sufficient size for all the peaks */
static int pair_peaks(struct image *image, Crystal *cr,
                      RefList *reflist, struct reflpeak *rps)
{
	int i;
	int n_acc = 0;
	int n_final;
	int n = 0;
	double ax, ay, az;
	double bx, by, bz;
	double cx, cy, cz;
	RefList *all_reflist;

	all_reflist = reflist_new();
	cell_get_cartesian(crystal_get_cell(cr),
	                   &ax, &ay, &az, &bx, &by, &bz, &cx, &cy, &cz);

	/* First, create a RefList containing the most likely indices for each
	 * peak, with no exclusion criteria */
	for ( i=0; i<image_feature_count(image->features); i++ ) {

		struct imagefeature *f;
		double h, k, l, hd, kd, ld;
		Reflection *refl;

		/* Assume all image "features" are genuine peaks */
		f = image_get_feature(image->features, i);
		if ( f == NULL ) continue;

		/* Decimal and fractional Miller indices of nearest reciprocal
		 * lattice point */
		hd = f->rx * ax + f->ry * ay + f->rz * az;
		kd = f->rx * bx + f->ry * by + f->rz * bz;
		ld = f->rx * cx + f->ry * cy + f->rz * cz;
		h = lrint(hd);
		k = lrint(kd);
		l = lrint(ld);

		/* Don't pair with 000, because that can cause trouble later */
		if ( (h==0) && (k==0) && (l==0) ) continue;

		refl = reflection_new(h, k, l);
		if ( refl == NULL ) {
			ERROR("Failed to create reflection\n");
			return 0;
		}

		add_refl_to_list(refl, all_reflist);
		set_symmetric_indices(refl, h, k, l);

		/* It doesn't matter if the actual predicted location
		 * doesn't fall on this panel.  We're only interested
		 * in how far away it is from the peak location.
		 * The predicted position and excitation errors will be
		 * filled in by update_predictions(). */
		set_panel_number(refl, f->pn);

		rps[n].refl = refl;
		rps[n].peak = f;
		rps[n].panel = &image->detgeom->panels[f->pn];
		n++;

	}

	/* Get the excitation errors and detector positions for the candidate
	 * reflections */
	crystal_set_reflections(cr, all_reflist);
	update_predictions(cr);

	/* Pass over the peaks again, keeping only the ones which look like
	 * good pairings */
	for ( i=0; i<n; i++ ) {

		double fs, ss, pd;
		signed int h, k, l;
		Reflection *refl = rps[i].refl;

		get_indices(refl, &h, &k, &l);

		/* Is the supposed reflection anywhere near the peak? */
		get_detector_pos(refl, &fs, &ss);
		pd = pow(fs - rps[i].peak->fs, 2.0)
		   + pow(ss - rps[i].peak->ss, 2.0);
		if ( pd > 10.0 * 10.0 ) continue; /* FIXME Hardcoded distance */

		rps[n_acc] = rps[i];
		rps[n_acc].refl = reflection_new(h, k, l);
		copy_data(rps[n_acc].refl, refl);
		n_acc++;

	}
	reflist_free(all_reflist);

	/* Sort the pairings by excitation error and look for a transition
	 * between good pairings and outliers */
	n_final = check_outlier_transition(rps, n_acc, image->detgeom);

	/* Add the final accepted reflections to the caller's list */
	if ( reflist != NULL ) {
		for ( i=0; i<n_final; i++ ) {
			add_refl_to_list(rps[i].refl, reflist);
		}
	}

	/* Free the reflections beyond the outlier cutoff */
	for ( i=n_final; i<n_acc; i++ ) {
		reflection_free(rps[i].refl);
	}

	return n_final;
}


int refine_radius(Crystal *cr, struct image *image)
{
	int n, n_acc;
	struct reflpeak *rps;
	RefList *reflist;

	/* Maximum possible size */
	rps = malloc(image_feature_count(image->features)
	                  * sizeof(struct reflpeak));
	if ( rps == NULL ) return 1;

	reflist = reflist_new();
	n_acc = pair_peaks(image, cr, reflist, rps);
	if ( n_acc < 3 ) {
		free(rps);
		reflist_free(reflist);
		return 1;
	}
	crystal_set_reflections(cr, reflist);
	update_predictions(cr);
	crystal_set_reflections(cr, NULL);

	qsort(rps, n_acc, sizeof(struct reflpeak), cmpd2);
	n = (n_acc-1) - n_acc/50;
	if ( n < 2 ) n = 2; /* n_acc is always >= 2 */
	crystal_set_profile_radius(cr, fabs(r_dev(&rps[n])));

	reflist_free(reflist);
	free(rps);

	return 0;
}


static void update_detector(struct detgeom *det,
                            double xoffs, double yoffs, double coffs)
{
	int i;

	for ( i=0; i<det->n_panels; i++ ) {
		struct detgeom_panel *p = &det->panels[i];

		/* Convert to pixels */
		p->cnx += xoffs / p->pixel_pitch;
		p->cny += yoffs / p->pixel_pitch;
		p->cnz += coffs / p->pixel_pitch;
	}
}


static int iterate(struct reflpeak *rps, int n, UnitCell *cell,
                   struct image *image,
                   double *total_x, double *total_y, double *total_z)
{
	int i;
	gsl_matrix *M;
	gsl_vector *v;
	gsl_vector *shifts;
	double asx, asy, asz;
	double bsx, bsy, bsz;
	double csx, csy, csz;

	/* Number of parameters to refine */
	M = gsl_matrix_calloc(num_params, num_params);
	v = gsl_vector_calloc(num_params);

	for ( i=0; i<n; i++ ) {

		int k;
		double gradients[num_params];
		double w;

		/* Excitation error terms */
		w = EXC_WEIGHT * rps[i].Ih;

		for ( k=0; k<num_params; k++ ) {
			gradients[k] = r_gradient(cell, rv[k], rps[i].refl,
			                          image);
		}

		for ( k=0; k<num_params; k++ ) {

			int g;
			double v_c, v_curr;

			for ( g=0; g<num_params; g++ ) {

				double M_c, M_curr;

				/* Matrix is symmetric */
				if ( g > k ) continue;

				M_c = w * gradients[g] * gradients[k];
				M_curr = gsl_matrix_get(M, k, g);
				gsl_matrix_set(M, k, g, M_curr + M_c);
				gsl_matrix_set(M, g, k, M_curr + M_c);

			}

			v_c = w * r_dev(&rps[i]);
			v_c *= -gradients[k];
			v_curr = gsl_vector_get(v, k);
			gsl_vector_set(v, k, v_curr + v_c);

		}

		/* Positional x terms */
		for ( k=0; k<num_params; k++ ) {
			gradients[k] = x_gradient(rv[k], rps[i].refl, cell,
			                          rps[i].panel);
		}

		for ( k=0; k<num_params; k++ ) {

			int g;
			double v_c, v_curr;

			for ( g=0; g<num_params; g++ ) {

				double M_c, M_curr;

				/* Matrix is symmetric */
				if ( g > k ) continue;

				M_c = gradients[g] * gradients[k];
				M_curr = gsl_matrix_get(M, k, g);
				gsl_matrix_set(M, k, g, M_curr + M_c);
				gsl_matrix_set(M, g, k, M_curr + M_c);

			}

			v_c = x_dev(&rps[i], image->detgeom);
			v_c *= -gradients[k];
			v_curr = gsl_vector_get(v, k);
			gsl_vector_set(v, k, v_curr + v_c);

		}

		/* Positional y terms */
		for ( k=0; k<num_params; k++ ) {
			gradients[k] = y_gradient(rv[k], rps[i].refl, cell,
			                          rps[i].panel);
		}

		for ( k=0; k<num_params; k++ ) {

			int g;
			double v_c, v_curr;

			for ( g=0; g<num_params; g++ ) {

				double M_c, M_curr;

				/* Matrix is symmetric */
				if ( g > k ) continue;

				M_c = gradients[g] * gradients[k];
				M_curr = gsl_matrix_get(M, k, g);
				gsl_matrix_set(M, k, g, M_curr + M_c);
				gsl_matrix_set(M, g, k, M_curr + M_c);

			}

			v_c = y_dev(&rps[i], image->detgeom);
			v_c *= -gradients[k];
			v_curr = gsl_vector_get(v, k);
			gsl_vector_set(v, k, v_curr + v_c);

		}

	}

	int k;
	for ( k=0; k<num_params; k++ ) {
		double M_curr;
		M_curr = gsl_matrix_get(M, k, k);
		if ( (rv[k] == GPARAM_DETX) || (rv[k] == GPARAM_DETY) ) {
			M_curr += 10.0;
		} else {
			M_curr += 1e-18;
		}
		gsl_matrix_set(M, k, k, M_curr);
	}

	//show_matrix_eqn(M, v);
	shifts = solve_svd(v, M, NULL, 0);
	if ( shifts == NULL ) {
		ERROR("Failed to solve equations.\n");
		gsl_matrix_free(M);
		gsl_vector_free(v);
		return 1;
	}

	for ( i=0; i<num_params; i++ ) {
	//	STATUS("Shift %i = %e\n", i, gsl_vector_get(shifts, i));
		if ( isnan(gsl_vector_get(shifts, i)) ) {
			gsl_vector_set(shifts, i, 0.0);
		}
	}

	/* Apply shifts */
	cell_get_reciprocal(cell, &asx, &asy, &asz,
	                          &bsx, &bsy, &bsz,
	                          &csx, &csy, &csz);

	/* Ensure the order here matches the order in rv[] */
	asx += gsl_vector_get(shifts, 0);
	asy += gsl_vector_get(shifts, 1);
	asz += gsl_vector_get(shifts, 2);
	bsx += gsl_vector_get(shifts, 3);
	bsy += gsl_vector_get(shifts, 4);
	bsz += gsl_vector_get(shifts, 5);
	csx += gsl_vector_get(shifts, 6);
	csy += gsl_vector_get(shifts, 7);
	csz += gsl_vector_get(shifts, 8);
<<<<<<< HEAD
	update_detector(image->det, gsl_vector_get(shifts, 9),
	                            gsl_vector_get(shifts, 10),
	                            0.0);
=======
	update_detector(image->detgeom,
	                gsl_vector_get(shifts, 9),
	                gsl_vector_get(shifts, 10),
	                0.0);
>>>>>>> adc3f8da
	*total_x += gsl_vector_get(shifts, 9);
	*total_y += gsl_vector_get(shifts, 10);
	*total_z += 0.0;

	cell_set_reciprocal(cell, asx, asy, asz, bsx, bsy, bsz, csx, csy, csz);

	gsl_vector_free(shifts);
	gsl_matrix_free(M);
	gsl_vector_free(v);

	return 0;
}


static double pred_residual(struct reflpeak *rps, int n, struct detgeom *det)
{
	int i;
	double res = 0.0;
	double r;

	r = 0.0;
	for ( i=0; i<n; i++ ) {
		r += EXC_WEIGHT * rps[i].Ih * pow(r_dev(&rps[i]), 2.0);
	}
	res += r;

	r = 0.0;
	for ( i=0; i<n; i++ ) {
		r += pow(x_dev(&rps[i], det), 2.0);
	}
	res += r;

	r = 0.0;
	for ( i=0; i<n; i++ ) {
		r += pow(y_dev(&rps[i], det), 2.0);
	}
	res += r;

	return res;
}


/* NB Only for use when the list of reflpeaks was created without a RefList.
 * If a RefList was used, then reflist_free the list then just free() the rps */
static void free_rps_noreflist(struct reflpeak *rps, int n)
{
	int i;

	for ( i=0; i<n; i++ ) {
		reflection_free(rps[i].refl);
	}
	free(rps);
}


int refine_prediction(struct image *image, Crystal *cr)
{
	int n;
	int i;
	struct reflpeak *rps;
	double max_I;
	RefList *reflist;
	double total_x = 0.0;
	double total_y = 0.0;
	double total_z = 0.0;
	char tmp[256];

	rps = malloc(image_feature_count(image->features)
	                       * sizeof(struct reflpeak));
	if ( rps == NULL ) return 1;

	reflist = reflist_new();
	n = pair_peaks(image, cr, reflist, rps);
	if ( n < 10 ) {
		free(rps);
		reflist_free(reflist);
		return 1;
	}
	crystal_set_reflections(cr, reflist);

	/* Normalise the intensities to max 1 */
	max_I = -INFINITY;
	for ( i=0; i<n; i++ ) {
		double cur_I = rps[i].peak->intensity;
		if ( cur_I > max_I ) max_I = cur_I;
	}
	if ( max_I <= 0.0 ) {
		ERROR("All peaks negative?\n");
		free(rps);
		return 1;
	}
	for ( i=0; i<n; i++ ) {
		rps[i].Ih = rps[i].peak->intensity / max_I;
	}

	//STATUS("Initial residual = %e\n", pred_residual(rps, n, image->detgeom));

	/* Refine */
	for ( i=0; i<MAX_CYCLES; i++ ) {
		update_predictions(cr);
		if ( iterate(rps, n, crystal_get_cell(cr), image,
		             &total_x, &total_y, &total_z) ) return 1;
		//STATUS("Residual after %i = %e\n", i,
		//       pred_residual(rps, n, image->detgeom));
	}
	//STATUS("Final residual = %e\n", pred_residual(rps, n, image->detgeom));

	snprintf(tmp, 255, "predict_refine/final_residual = %e",
	         pred_residual(rps, n, image->detgeom));
	crystal_add_notes(cr, tmp);

	crystal_set_det_shift(cr, total_x, total_y);

	crystal_set_reflections(cr, NULL);
	reflist_free(reflist);

	n = pair_peaks(image, cr, NULL, rps);
	free_rps_noreflist(rps, n);
	if ( n < 10 ) {
		return 1;
	}

	return 0;
}<|MERGE_RESOLUTION|>--- conflicted
+++ resolved
@@ -495,16 +495,10 @@
 	csx += gsl_vector_get(shifts, 6);
 	csy += gsl_vector_get(shifts, 7);
 	csz += gsl_vector_get(shifts, 8);
-<<<<<<< HEAD
-	update_detector(image->det, gsl_vector_get(shifts, 9),
-	                            gsl_vector_get(shifts, 10),
-	                            0.0);
-=======
 	update_detector(image->detgeom,
 	                gsl_vector_get(shifts, 9),
 	                gsl_vector_get(shifts, 10),
 	                0.0);
->>>>>>> adc3f8da
 	*total_x += gsl_vector_get(shifts, 9);
 	*total_y += gsl_vector_get(shifts, 10);
 	*total_z += 0.0;
